#!/usr/bin/env python3
# -*- Mode: python; tab-width: 4; indent-tabs-mode:nil; coding:utf-8 -*-
#
# Copyright (c) 2021 Authors and contributors
#
# Released under the GNU Public Licence, v2 or any higher version
# SPDX-License-Identifier: GPL-2.0-or-later

"""
Main entry point for the MDAnalysis CLI interface.

This also demonstrates how other third party libraries could incorporate
this functionality.
"""
import argparse
import logging
import os
import sys
import traceback
import warnings

import MDAnalysis as mda
from MDAnalysis.analysis import __all__

from mdacli import __version__
from mdacli.colors import Emphasise
from mdacli.libcli import (
    KwargsDict,
    add_cli_universe,
    add_output_group,
    add_run_group,
    find_AnalysisBase_members_ignore_warnings,
    split_argparse_into_groups,
    )
from mdacli.logger import setup_logging
from mdacli.save import save_results
from mdacli.utils import convert_str_time, parse_callable_signature, parse_docs


logger = logging.getLogger(__name__)

# modules in MDAnalysis.analysis packages that are ignored by mdacli
# relevant modules used in this CLI factory
# hydro* are removed here because they have a different folder/file structure
# and need to be investigated separately
_skip_mods = ['base', 'hydrogenbonds', 'hbonds']

# skip modules that contain lists as parameters for AtomGroups since
# we can not parse them correctly so far.
_skip_mods += ['Contacts', 'Dihedral', 'PersistenceLength', 'InterRDF_s']

_relevant_modules = (mod for mod in __all__ if mod not in _skip_mods)

# serves CLI factory
STR_TYPE_DICT = {
    "bool": bool,
    "str": str,
    "list": list,
    "tuple": tuple,
    "dict": dict,
    "int": int,
    "float": float,
    "complex": complex,
    "NoneType": type(None),
    "AtomGroup": mda.AtomGroup,
    "Universe": mda.Universe,
    }


def _warning(message, *args, **kwargs):
    logger.warning(Emphasise.warning(message))


warnings.showwarning = _warning


def create_CLI(sub_parser, interface_name, parameters):
    """
    Add subparsers to `cli_parser`.

    Subparsers parameters are divided in the following categories:

    2. Analysis Run parameters
         time frame as begin, end, step and vebosity

    3. Saving Parameters
        output_prefix and output_directory

    4. Mandatory Parameters
        mandatory parameters are defined in the CLI as named parameters
        as per design

    5. Optional Parameters
        Named parameters in the Analysis class

    6. Reference Universe Parameters
        A reference Universe for selection commands. Only is created if
        AtomGroup arguments exist.

    All CLI's parameters are named parameters.

    Parameters
    ----------
    sub_parser : argparse.sub_parser
        A sub parser where the new parser will be added.

    interface_name : str
        Name of the interface.

    parameters : dict
        Parameters needed to fill the argparse requirements for the
        CLI interface.

    Returns
    -------
    None
    """
    # creates the subparser
    analysis_class_parser = sub_parser.add_parser(
        interface_name,
        help=parameters["desc"],
        description=f"{parameters['desc']}\n\n{parameters['desc_long']}",
        formatter_class=argparse.RawDescriptionHelpFormatter,
        )

    # Add run_analsis function as the default func parameter.
    # this is possible because the run_analsis function is equal to all
    # Analysis Classes
    analysis_class_parser.set_defaults(
        analysis_callable=parameters["callable"])
    add_run_group(analysis_class_parser)

    # adds only if `save` method does not exist
    if not getattr(parameters['callable'], 'save', False):
        add_output_group(analysis_class_parser)

    # add positional and optional arguments
    pos_ = sorted(list(parameters["positional"].items()), key=lambda x: x[0])
    opt_ = sorted(list(parameters["optional"].items()), key=lambda x: x[0])

    parameters_to_parse = pos_ + opt_
    mandatory_parameters_group = analysis_class_parser.add_argument_group(
        title="Mandatory Parameters",
        description="Mandatory parameters of this Analysis",
        )
    groups = len(pos_) * [mandatory_parameters_group]

    # Only create parser if optional arguments exist
    if len(opt_) > 0:
        optional_parameters_group = analysis_class_parser.add_argument_group(
            title="Optional Parameters",
            description="Optional parameters specific of this Analysis",
            )
        groups += len(opt_) * [optional_parameters_group]

    for group, (name, args_dict) in zip(groups, parameters_to_parse):

        # prepares parameters before add_argument
        try:
            type_ = STR_TYPE_DICT[args_dict["type"]]
        except KeyError:
            type_ = str

        try:
            default = args_dict["default"]
        except KeyError:
            default = None

        name_par = "-" + name
        description = args_dict["desc"]
        if issubclass(type_, (list, tuple)):
            group.add_argument(
                name_par,
                dest=name,
                default=default,
                nargs="+",
                help="{} (default: %(default)s)".format(description)
                )
        elif issubclass(type_, dict):
            group.add_argument(
                name_par,
                dest=name,
                default=None,
                action=KwargsDict,
                help=description,
                )
        elif type_ is bool:
            group.add_argument(
                name_par,
                dest=name,
                action="store_false" if default else "store_true",
                default=default,
                help=description,
                )
        elif type_ is mda.AtomGroup:
            group.add_argument(
                name_par,
                dest=name,
                type=str,
                default=default,
                help=description + " Use a MDAnalysis selection string."
                )

            # Create one reference Universe argument for atom selection
            try:
                reference_universe_group
            except NameError:
                reference_universe_group = \
                    analysis_class_parser.add_argument_group(
                        title="Reference Universe Parameters",
                        description="Parameters specific for loading "
                                    "the reference topology and trajectory"
                                    " used for atom selection.")
                add_cli_universe(reference_universe_group)

        elif issubclass(type_, mda.Universe):
            add_cli_universe(group, name)
        else:
            group.add_argument(
                name_par,
                dest=name,
                type=type_,
                default=default,
                help=f"{description} (default: %(default)s)"
                )
    return


def create_universe(topology,
                    coordinates=None,
                    topology_format=None,
                    atom_style=None,
                    trajectory_format=None):
    """
    Initilize a MDAnalysis universe instance.

    Parameters
    ----------
    topology : str, stream, `~MDAnalysis.core.topology.Topology`, `np.ndarray`
        A CHARMM/XPLOR PSF topology file, PDB file or Gromacs GRO file; used to
        define the list of atoms. If the file includes bond information,
        partial charges, atom masses, ... then these data will be available to
        MDAnalysis. Alternatively, an existing
        :class:`MDAnalysis.core.topology.Topology` instance may be given,
        numpy coordinates, or None for an empty universe.
    coordinates : str, stream, list of str, list of stream
        Coordinates can be provided as files of
        a single frame (eg a PDB, CRD, or GRO file); a list of single
        frames; or a trajectory file (in CHARMM/NAMD/LAMMPS DCD, Gromacs
        XTC/TRR, or generic XYZ format). The coordinates must be
        ordered in the same way as the list of atoms in the topology.
        See :ref:`Supported coordinate formats` for what can be read
        as coordinates. Alternatively, streams can be given.
    topology_format : str, None
        Provide the file format of the topology file; ``None`` guesses it from
        the file extension. Can also pass a subclass of
        :class:`MDAnalysis.topology.base.TopologyReaderBase` to define a custom
        reader to be used on the topology file.
    trajectory_format : str or list or object
        provide the file format of the coordinate or trajectory file;
        ``None`` guesses it from the file extension. Note that this
        keyword has no effect if a list of file names is supplied because
        the "chained" reader has to guess the file format for each
        individual list member [``None``]. Can also pass a subclass of
        :class:`MDAnalysis.coordinates.base.ProtoReader` to define a custom
        reader to be used on the trajectory file.
    atom_style : str
        Customised LAMMPS `atom_style` information. Only works with
        `topology_format = data`

    Returns
    -------
    `MDAnalysis.Universe`
    """
    universe = mda.Universe(topology,
                            topology_format=topology_format,
                            atom_style=atom_style)

    if coordinates is not None:
        universe.load_new(coordinates, format=trajectory_format)

    return universe


def run_analsis(analysis_callable,
                mandatory_analysis_parameters,
                optional_analysis_parameters=None,
                reference_universe_parameters=None,
                run_parameters=None,
                output_parameters=None):
    """Perform main client logic.

    Parameters
    ----------
    analysis_callable : function
        Analysis class for which the analysis is performed.
    mandatory_analysis_parameters : dict
        Mandatory parameters for executing the analysis
    optional_analysis_parameters : dict
        Optional parameters for executing the analysis
    run_parameters : dict
        time frame parameters: start, stop, step, verbose
    output_parameters : dict
        output_prefix and output_directory

    Returns
    -------
    `MDAnalysis.analysis.base.AnalysisBase`
        AnalysisBase instance of the given ``analysis_callable`` after run.
    """
    if optional_analysis_parameters is None:
        optional_analysis_parameters = {}

    if run_parameters is None:
        run_parameters = {}

    if output_parameters is None:
        output_parameters = {}

    verbose = run_parameters.pop("verbose", False)

    if reference_universe_parameters is not None:
        reference_universe = create_universe(**reference_universe_parameters)
    else:
        reference_universe = None

    # Initilize analysis callable
    universe = convert_analysis_parameters(analysis_callable,
                                           mandatory_analysis_parameters,
                                           reference_universe)

    convert_analysis_parameters(analysis_callable,
                                optional_analysis_parameters,
                                reference_universe)

    if universe is None:
        universe = reference_universe

    ac = analysis_callable(**mandatory_analysis_parameters,
                           **optional_analysis_parameters)

    # Run the analysis
    for key, value in run_parameters.items():
        run_parameters[key] = convert_str_time(value, universe.trajectory.dt)

    ac.run(verbose=verbose, **run_parameters)

    # Save results
    try:
        ac.save_results()

    except AttributeError:
        directory = output_parameters.get("output_directory", "")
        fname = output_parameters.get("output_prefix", "")
        fname = f"{fname}_{analysis_callable.__name__}" if fname \
            else analysis_callable.__name__
        save_results(ac.results, os.path.join(directory, fname))

    return ac


def convert_analysis_parameters(analysis_callable,
                                analysis_parameters,
                                reference_universe=None):
    """
    Convert parameters from the command line suitable for anlysis.

    Special types (i.e AtomGroups, Universes) are converted from the command
    line strings into the correct format. Parameters are changed inplace.
    Note that only keys are converted and no new key are added if
    present in the doc of the `analysis_callable` but not
    in the `analysis_parameters` dict.

    The following types are converted:

    * AtomGroup: Select atoms based on ``universe.select_atoms``
    * Universe: Created from parameters.

    Parameters
    ----------
    analysis_callable : function
        Analysis class for which the analysis should be performed.
    analysis_parameters : dict
        parameters to be processed
    reference_universe : `MDAnalysis.Universe`
        Universe from which the AtomGroup selection are done.

    Returns
    -------
    universe : Universe
        The universe created from the anaylysis parameters or None
        of no ine is created

    Raises
    ------
    ValueError
        If an Atomgroup does not contain any atoms
    """
    params = parse_docs(analysis_callable)[2]
    universe = None

    # If a Universe is part of the parameters several extra arguments with
    # non matching names were created. We seperate them by their connecting
    # character.
    analysis_parameters_keys = [p.split("_")[-1] for p
                                in analysis_parameters.keys()]

    for param_name, dictionary in params.items():
        if param_name in analysis_parameters_keys:
            if "AtomGroup" in dictionary['type']:
                sel = reference_universe.select_atoms(
                    analysis_parameters[param_name])
                if sel:
                    analysis_parameters[param_name] = sel
                else:
                    raise ValueError(f"AtomGroup `-{param_name}`"
                                     f" with selection"
                                     f" `{analysis_parameters[param_name]}`"
                                     f" does not contain any atoms")
            elif "Universe" in dictionary['type']:

                # All Universe parameters
                universe_parameters = {"topology": None,
                                       "coordinates": None,
                                       "topology_format": None,
                                       "atom_style": None,
                                       "trajectory_format": None}

                for k in universe_parameters.keys():
                    universe_parameters[k] = analysis_parameters.pop(
                        f"{k}_{param_name}")

                universe = create_universe(**universe_parameters)
                analysis_parameters[param_name] = universe

    return universe


def setup_clients(ap, title, members):
    """
    Set up analysis clients for an ArgumentParser instance.

    Parameters
    ----------
    ap : `argparse.ArgumentParser`
        Argument parser instance
    title : str
        title of the parser
    members : list
        list containing Analysis classes for setting up the parser
    """
    cli_subparser = ap.add_subparsers(title=title)

    analysis_interfaces = {
        member.__name__: parse_callable_signature(member)
        for member in members
        }

    # adds each Analysis class/function as a CLI under 'cli_subparser'
    # to be writen
<<<<<<< HEAD
    for member_name, parameters in analysis_interfaces.items():
        create_CLI(cli_parser=cli_parser,
                   interface_name=member_name.lower(),
                   parameters=parameters)
=======
    for interface_name, parameters in analysis_interfaces.items():
        create_CLI(cli_subparser, interface_name, parameters)


def init_base_argparse(name, version):
    """Create a basic `ArgumentParser`.

    The parser has options for printing the version, running in debug mode
    and with a logfile. Note that the funtion only adds the options to
    the parser but not the logic for actually running in debug mode nor
    how to store the log file.

    Parameters
    ----------

    name : str
        Name of the cli program

    version : str
        Version of the cli program

    Returns
    -------
    `ArgumentParser`
    """
    ap = argparse.ArgumentParser()

    ap.add_argument(
        '--version',
        action='version',
        version=f"{name} {version}",
        )

    ap.add_argument(
        '--debug',
        action='store_true',
        help="Run with debug options.",
        )

    ap.add_argument('--logfile',
                    dest='logfile',
                    action='store',
                    help='Logfile (optional)')
    return ap


def _exit_if_a_is_b(obj1, obj2, msg):
    """Exit if `obj1` and `obj2` are the same."""
    if obj1 is obj2:
        sys.exit(msg)
>>>>>>> a4bc707e


def main():
    """Execute main CLI entry point."""
    modules = find_AnalysisBase_members_ignore_warnings(_relevant_modules)
    _exit_if_a_is_b(modules, None, "No analysis modules founds.")

    ap = init_base_argparse(name="mdacli", version=__version__)

    if len(sys.argv) < 2:
        ap.error("A subcommand is required.")

    # There is to much useless code execution done here:
    # 1. We do not have to setup all possible clients all the time.
    #    i.e. for `mdacli RMSD` only the RMSD client should be build.
    # 2. for something like `mdacli -h` We do not have to build every
    #   sub parser in complete detail.
    setup_clients(ap, title="MDAnalysis Analysis Clients", members=modules)

    # Be case insensitive for the subcommand
    sys.argv[1] = sys.argv[1].lower()

    args = ap.parse_args()

    if args.debug:
        args.verbose = True
    else:
        # Ignore all warnings if not in debug mode
        warnings.filterwarnings("ignore")

<<<<<<< HEAD
    # Execute the main client interface.
    try:
        analysis_callable = args.analysis_callable

        # Get the correct ArgumentParser instance from all subparsers
        # `[0]` selects the first subparser where our analysises live in.
        # Use lowercase since our prser is case insensitive.
        ap_sup = ap._subparsers._group_actions[0].choices[
            analysis_callable.__name__.lower()]
        arg_grouped_dict = split_argparse_into_groups(ap_sup, args)

        # Optional parameters may not exist
        arg_grouped_dict.setdefault("Optional Parameters", {})

        run_analsis(analysis_callable,
                    arg_grouped_dict["Universe Parameters"],
                    arg_grouped_dict["Mandatory Parameters"],
                    arg_grouped_dict["Optional Parameters"],
                    arg_grouped_dict["Analysis Run Parameters"],
                    arg_grouped_dict["Output Parameters"])
    except Exception as e:
        if args.debug:
            traceback.print_exc()
        else:
            sys.exit(Emphasise.error(f"Error: {e}"))
=======
    with setup_logging(logger, logfile=args.logfile, debug=args.debug):
        # Execute the main client interface.
        try:
            analysis_callable = args.analysis_callable

            # Get the correct ArgumentParser instance from all subparsers
            # `[0]` selects the first subparser where our analysises live in.
            _key = analysis_callable.__name__
            ap_sup = ap._subparsers._group_actions[0].choices[_key]
            arg_grouped_dict = split_argparse_into_groups(ap_sup, args)

            # Some parameters may not exist
            arg_grouped_dict.setdefault("Optional Parameters", {})
            arg_grouped_dict.setdefault("Reference Universe Parameters", None)

            run_analsis(analysis_callable,
                        arg_grouped_dict["Mandatory Parameters"],
                        arg_grouped_dict["Optional Parameters"],
                        arg_grouped_dict["Reference Universe Parameters"],
                        arg_grouped_dict["Analysis Run Parameters"],
                        arg_grouped_dict["Output Parameters"])
        except Exception as e:
            if args.debug:
                traceback.print_exc()
            else:
                sys.exit(Emphasise.error(f"Error: {e}"))
>>>>>>> a4bc707e
<|MERGE_RESOLUTION|>--- conflicted
+++ resolved
@@ -458,14 +458,10 @@
 
     # adds each Analysis class/function as a CLI under 'cli_subparser'
     # to be writen
-<<<<<<< HEAD
     for member_name, parameters in analysis_interfaces.items():
-        create_CLI(cli_parser=cli_parser,
+        create_CLI(sub_parser=cli_subparser,
                    interface_name=member_name.lower(),
                    parameters=parameters)
-=======
-    for interface_name, parameters in analysis_interfaces.items():
-        create_CLI(cli_subparser, interface_name, parameters)
 
 
 def init_base_argparse(name, version):
@@ -514,7 +510,6 @@
     """Exit if `obj1` and `obj2` are the same."""
     if obj1 is obj2:
         sys.exit(msg)
->>>>>>> a4bc707e
 
 
 def main():
@@ -545,33 +540,6 @@
         # Ignore all warnings if not in debug mode
         warnings.filterwarnings("ignore")
 
-<<<<<<< HEAD
-    # Execute the main client interface.
-    try:
-        analysis_callable = args.analysis_callable
-
-        # Get the correct ArgumentParser instance from all subparsers
-        # `[0]` selects the first subparser where our analysises live in.
-        # Use lowercase since our prser is case insensitive.
-        ap_sup = ap._subparsers._group_actions[0].choices[
-            analysis_callable.__name__.lower()]
-        arg_grouped_dict = split_argparse_into_groups(ap_sup, args)
-
-        # Optional parameters may not exist
-        arg_grouped_dict.setdefault("Optional Parameters", {})
-
-        run_analsis(analysis_callable,
-                    arg_grouped_dict["Universe Parameters"],
-                    arg_grouped_dict["Mandatory Parameters"],
-                    arg_grouped_dict["Optional Parameters"],
-                    arg_grouped_dict["Analysis Run Parameters"],
-                    arg_grouped_dict["Output Parameters"])
-    except Exception as e:
-        if args.debug:
-            traceback.print_exc()
-        else:
-            sys.exit(Emphasise.error(f"Error: {e}"))
-=======
     with setup_logging(logger, logfile=args.logfile, debug=args.debug):
         # Execute the main client interface.
         try:
@@ -579,7 +547,7 @@
 
             # Get the correct ArgumentParser instance from all subparsers
             # `[0]` selects the first subparser where our analysises live in.
-            _key = analysis_callable.__name__
+            _key = analysis_callable.__name__.lower()
             ap_sup = ap._subparsers._group_actions[0].choices[_key]
             arg_grouped_dict = split_argparse_into_groups(ap_sup, args)
 
@@ -597,5 +565,4 @@
             if args.debug:
                 traceback.print_exc()
             else:
-                sys.exit(Emphasise.error(f"Error: {e}"))
->>>>>>> a4bc707e
+                sys.exit(Emphasise.error(f"Error: {e}"))