#!/usr/bin/env python3
# -*- Mode: python; tab-width: 4; indent-tabs-mode:nil; coding:utf-8 -*-
#
# Copyright (c) 2021 Authors and contributors
#
# Released under the GNU Public Licence, v2 or any higher version
# SPDX-License-Identifier: GPL-2.0-or-later

"""
Main entry point for the MDAnalysis CLI interface.

This also demonstrates how other third party libraries could incorporate
this functionality.
"""
import argparse
import os
import sys
import warnings

import MDAnalysis as mda
from MDAnalysis.analysis import __all__

from mdacli import __version__, libcli
from mdacli.colors import Emphasise
from mdacli.save import save_results
from mdacli.utils import convert_str_time, parse_callable_signature, parse_docs


# modules in MDAnalysis.analysis packages that are ignored by mdacli
# relevant modules used in this CLI factory
# hydro* are removed here because they have a different folder/file structure
# and need to be investigated separately
skip_mods = ('base', 'hydrogenbonds', 'hbonds')
relevant_modules = (_mod for _mod in __all__ if _mod not in skip_mods)

# global dictionary storing the parameters for all Analysis classes
analysis_interfaces = {}

# serves CLI factory
STR_TYPE_DICT = {
    "bool": bool,
    "str": str,
    "list": list,
    "tuple": tuple,
    "dict": dict,
    "int": int,
    "float": float,
    "complex": complex,
    "NoneType": type(None),
    "AtomGroup": mda.AtomGroup,
    }


def _warning(message, *args, **kwargs):
    print(Emphasise.warning(f"Warning: {message}"))


warnings.showwarning = _warning


def create_CLI(cli_parser, interface_name, parameters):
    """
    Add subparsers to `cli_parser`.

    Subparsers parameters are divided in three categories:

    1) Common Analysis classes Parameters
        Common to all generated CLIs, for example:
            * topology, trajectory, time frame

    2) Mandatory Parameters
        mandatory parameters are defined in the CLI as named parameters
        as per design

    3) Optional Parameters
        Named parameters in the Analysis class

    All CLI's parameters are named parameters.

    Parameters
    ----------
    cli_parser : argparse.sub_parser
        The main parser where the new parser will be added.

    interface_name : str
        Name of the interface name.

    parameters : dict
        Parameters needed to fill the argparse requirements for the
        CLI interface.

    Returns
    -------
    None
    """
    # creates the subparser
    analysis_class_parser = cli_parser.add_parser(
        interface_name,
        help=parameters["desc"],
        description=parameters["desc"] + "\n\n" + parameters["desc_long"],
        formatter_class=argparse.RawDescriptionHelpFormatter,
        )

    common_group = analysis_class_parser.add_argument_group(
        title="Common Analysis Parameters",
        )

    # Add run_analsis function as the default func parameter.
    # this is possible because the run_analsis function is equal to all
    # Analysis Classes
    common_group.set_defaults(func=run_analsis)
    common_group.set_defaults(analysis_callable=parameters["callable"])

    common_group.add_argument(
        "-s",
        dest="topology",
        type=str,
        default="topol.tpr",
        help="The topolgy file. "
        "The FORMATs {} are implemented in MDAnalysis."
        "".format(", ".join(mda._PARSERS.keys())),
        )

    common_group.add_argument(
        "-top",
        dest="topology_format",
        type=str,
        default=None,
        help="Override automatic topology type detection. "
        "See topology for implemented formats.")

    common_group.add_argument(
        "-atom_style",
        dest="atom_style",
        type=str,
        default=None,
        help="Manually set the atom_style information"
        "(currently only LAMMPS parser). E.g. atom_style='id type x y z'.")

    common_group.add_argument(
        "-f",
        dest="trajectories",
        type=str,
        default=None,
        nargs="+",
        help="A single or multiple trajectory files. "
        "The FORMATs {} are implemented in MDAnalysis."
        "".format(", ".join(mda._READERS.keys())),
        )

    common_group.add_argument(
        "-traj",
        dest="trajectory_format",
        type=str,
        default=None,
        help="Override automatic trajectory type detection. "
        "See trajectory for implemented formats.")

    common_group.add_argument(
        "-b",
        dest="begin",
        type=str,
        default="0",
        help="frame or start time for evaluation. (default: %(default)s)"
        )

    common_group.add_argument(
        "-e",
        dest="end",
        type=str,
        default="-1",
        help="frame or end time for evaluation. (default: %(default)s)"
        )

    common_group.add_argument(
        "-dt",
        dest="dt",
        type=str,
        default="1",
        help="step or time step for evaluation. (default: %(default)s)"
        )

    common_group.add_argument(
        "-pre",
        dest="output_prefix",
        type=str,
        default="",
        help="Additional prefix for all output files. Files will be "
             " automatically named by the used module (default: %(default)s)"
        )

    common_group.add_argument(
        "-o",
        dest="output_directory",
        type=str,
        default=".",
        help="Directory in which the output files produced will be stored."
             "(default: %(default)s)"
        )

    common_group.add_argument(
        "-v",
        dest="verbose",
        help="Be loud and noisy",
        action="store_true"
        )

    pos_ = sorted(list(parameters["positional"].items()), key=lambda x: x[0])
    opt_ = sorted(list(parameters["optional"].items()), key=lambda x: x[0])

    parameters_to_parse = pos_ + opt_
    mandatory_parameters_group = analysis_class_parser.add_argument_group(
        title="Mandatory Parameters",
        description="Mandatory parameters of this Analysis",
        )
    groups = len(pos_) * [mandatory_parameters_group]

    # Only create parser if optional arguments exist
    if len(opt_) > 0:
        optional_parameters_group = analysis_class_parser.add_argument_group(
            title="Optional Parameters",
            description="Optional parameters specific of this Analysis",
            )
        groups += len(opt_) * [optional_parameters_group]

    action_dict = {True: "store_false", False: "store_true"}
    for group, (name, args_dict) in zip(groups, parameters_to_parse):

        # prepares parameters before add_argument
        try:
            type_ = STR_TYPE_DICT[args_dict["type"]]
        except KeyError:
            type_ = str

        try:
            default = args_dict["default"]
        except KeyError:
            default = None

        name_par = "-" + name

        description = args_dict["desc"]

        if issubclass(type_, (list, tuple)):
            group.add_argument(
                name_par, dest=name, nargs="+", default=default,
                help="{} (default: %(default)s)".format(description)
                )

        elif issubclass(type_, dict):
            group.add_argument(
                name_par,
                dest=name,
                default=None,
                action=libcli.KwargsDict,
                help=description,
                )

        elif type_ is bool:
            group.add_argument(
                name_par,
                dest=name,
                action=action_dict[default],
                default=default,
                help=description,
                )

        elif type_ is mda.AtomGroup:
            group.add_argument(
                name_par,
                dest=name,
                type=str,
                default=default,
                help=description + " Use a MDAnalysis selection string."
                )

        else:
            group.add_argument(
                name_par, dest=name, type=type_, default=default,
                help="{} (default: %(default)s)".format(description)
                )
    return


# TODO: Split the kwargs into two
# dictionaries: one for the common_paramaters and one for the
# specific for each anaylsis.
# TODO: Also the script fails if many paramaters are not given like
# begin, end, topolog_format. However, these paramaters are optional
# so they should also be here.
def run_analsis(analysis_callable, **kwargs):
    """Perform main client logic.

    ``kwargs`` contains all paramaters necessary for the analysis_callable
    and the initlization of the MDAnalysis Universe.

    Parameters
    ----------
    analysis_callable : function
        Analysis class for which the analysis is performed.

    Returns
    -------
    ac : `MDAnalysis.analysis.base.AnalysisBase`
        AnalysisBase instance of the given ``analysis_callable`` after run.
    """
    verbose = kwargs.pop("verbose")
    kwargs.pop("func")

    if verbose:
        print("Loading trajectory...", end="")
        sys.stdout.flush()

    # Prepare kwargs for universe creation
    u_kwargs = {}
    atom_style = kwargs["atom_style"]
    if atom_style is not None:
        u_kwargs['atom_style'] = atom_style

    u = mda.Universe(kwargs.pop("topology"),
                     topology_format=kwargs.pop("topology_format"),
                     **u_kwargs)

    if kwargs["trajectories"] is not None:
        u.load_new(kwargs.pop("trajectories"),
                   format=kwargs.pop("trajectory_format"))
    if verbose:
        print("Done!\n")

    # Convert special types (i.e AtomGroups)
    # Ugly that we have to parse again... but currently I have no better idea :(
    params = parse_docs(analysis_callable)[2]  # Index [2] for paramaters
    for param_name, dictionary in params.items():
        if "AtomGroup" in dictionary['type']:
            sel = u.select_atoms(kwargs[param_name])
            if len(sel) > 0:
                kwargs[param_name] = sel
            else:
                raise ValueError(
                    "AtomGroup `-{}` with selection `{}` does not "
                    "contain any atoms".format(
                        param_name,
                        kwargs[param_name]
                        )
                    )
        elif "Universe" in dictionary['type']:
            kwargs[param_name] = u

    with warnings.catch_warnings():
        warnings.simplefilter('always')
        startframe = convert_str_time(kwargs.pop("begin"), u.trajectory.dt)  # noqa: E501
        stopframe = convert_str_time(kwargs.pop("end"), u.trajectory.dt)  # noqa: E501
        step = convert_str_time(kwargs.pop("dt"), u.trajectory.dt)

        # raises error if frame selection range is an empty selection
        if not list(range(u.trajectory.n_frames)[slice(startframe, stopframe, step)]):  # noqa: E501
            raise ValueError("Trajectory frame range {}:{}:{} is not valid for {} frames."  # noqa: E501
                             "".format(startframe, stopframe, step, u.trajectory.n_frames))  # noqa: E501

    # Collect paramaters not necessary for initilizing ac object.
    output_directory = kwargs.pop("output_directory")
    output_prefix = kwargs.pop("output_prefix")
    output_prefix += "_" if len(output_prefix) > 0 else ""

    ac = analysis_callable(**kwargs)
    ac.run(start=startframe,
           stop=stopframe,
           step=step,
           verbose=verbose)

    try:
        ac.save_results()

    except AttributeError:
        save_results(
            ac.results,
            os.path.join(
                output_directory,
                f"{output_prefix}{type(ac).__name__}"
                ),
            )
    return ac


def maincli(ap):
    """Execute main client interface."""
    if len(sys.argv) < 2:
        ap.error("A subcommand is required.")

    try:
        args = ap.parse_args()
        run_analsis(**vars(args))
    except Exception as e:
        sys.exit(Emphasise.error(f"Error: {e}"))


def setup_clients(title, members):
    """
    Set up ArgumentParser clients.

    Parameters
    ----------
    title : str
        title of the parser
    members : list
        list containing Analysis classes for setting up the parser

    Returns
    -------
    argparse.ArgumentParser instance
    """
    ap = argparse.ArgumentParser()
<<<<<<< HEAD
    cli_parser = ap.add_subparsers(title=title)
=======
    ap.add_argument('--version',
                    action='version',
                    version="mdacli {}".format(__version__))

    cli_parser = ap.add_subparsers(title="MDAnalysis Analysis CLI")
>>>>>>> a1593cc3

    # populates analysis_interfaces dictionary
    for member in members:
        parse_callable_signature(member, analysis_interfaces)

    # adds each Analysis class/function as a CLI under 'cli_parser'
    # to be writen
    for interface_name, parameters in analysis_interfaces.items():
        create_CLI(cli_parser, interface_name, parameters)

    return ap


def main():
    """Execute main CLI entry point."""
    with warnings.catch_warnings():
        warnings.simplefilter('ignore')
        members = libcli.find_AnalysisBase_members(*[f'MDAnalysis.analysis.{m}'
                                                   for m in relevant_modules])

    if members is None:
        sys.exit("No analysis modules found.")

    title = "MDAnalysis Analysis CLI"
    ap = setup_clients(title=title,
                       members=members)
    maincli(ap)<|MERGE_RESOLUTION|>--- conflicted
+++ resolved
@@ -410,15 +410,11 @@
     argparse.ArgumentParser instance
     """
     ap = argparse.ArgumentParser()
-<<<<<<< HEAD
-    cli_parser = ap.add_subparsers(title=title)
-=======
     ap.add_argument('--version',
                     action='version',
                     version="mdacli {}".format(__version__))
 
-    cli_parser = ap.add_subparsers(title="MDAnalysis Analysis CLI")
->>>>>>> a1593cc3
+    cli_parser = ap.add_subparsers(title=title)
 
     # populates analysis_interfaces dictionary
     for member in members:
