--- conflicted
+++ resolved
@@ -350,21 +350,14 @@
             raise ValueError("Trajectory frame range {}:{}:{} is not valid for {} frames."  # noqa: E501
                              "".format(startframe, stopframe, step, u.trajectory.n_frames))  # noqa: E501
 
-<<<<<<< HEAD
-    ac = analysis_callable(**kwargs).run(start=startframe,
-                                         stop=stopframe,
-                                         step=step,
-                                         verbose=verbose)
-    return ac
-=======
     # Collect paramaters not necessary for initilizing ac object.
-    analysis_kwargs.pop("func")
-    verbose = analysis_kwargs.pop("verbose")
-    output_directory = analysis_kwargs.pop("output_directory")
-    output_prefix = analysis_kwargs.pop("output_prefix")
+    kwargs.pop("func")
+    verbose = kwargs.pop("verbose")
+    output_directory = kwargs.pop("output_directory")
+    output_prefix = kwargs.pop("output_prefix")
     output_prefix += "_" if len(output_prefix) > 0 else ""
 
-    ac = analysis_callable(**analysis_kwargs)
+    ac = analysis_callable(**kwargs)
     ac.run(start=startframe,
            stop=stopframe,
            step=step,
@@ -381,7 +374,7 @@
                 f"{output_prefix}{type(ac).__name__}"
                 ),
             )
->>>>>>> 6334ac40
+    return ac
 
 
 def maincli(ap):
