#!/usr/bin/env python3
# -*- Mode: python; tab-width: 4; indent-tabs-mode:nil; coding:utf-8 -*-
#
# Copyright (c) 2021 Authors and contributors
#
# Released under the GNU Public Licence, v2 or any higher version
# SPDX-License-Identifier: GPL-2.0-or-later

"""
Main entry point for the MDAnalysis CLI interface.

This also demonstrates how other third party libraries could incorporate
this functionality.
"""
import argparse
import os
import sys
import warnings

import MDAnalysis as mda
from MDAnalysis.analysis import __all__

from mdacli import __version__
from mdacli.colors import Emphasise
from mdacli.libcli import KwargsDict, find_AnalysisBase_members_ignore_warnings
from mdacli.save import save_results
from mdacli.utils import convert_str_time, parse_callable_signature, parse_docs


# modules in MDAnalysis.analysis packages that are ignored by mdacli
# relevant modules used in this CLI factory
# hydro* are removed here because they have a different folder/file structure
# and need to be investigated separately
_skip_mods = ('base', 'hydrogenbonds', 'hbonds')
_relevant_modules = (mod for mod in __all__ if mod not in _skip_mods)

# serves CLI factory
STR_TYPE_DICT = {
    "bool": bool,
    "str": str,
    "list": list,
    "tuple": tuple,
    "dict": dict,
    "int": int,
    "float": float,
    "complex": complex,
    "NoneType": type(None),
    "AtomGroup": mda.AtomGroup,
    }


def _warning(message, *args, **kwargs):
    print(Emphasise.warning(f"Warning: {message}"))


warnings.showwarning = _warning


def create_CLI(cli_parser, interface_name, parameters):
    """
    Add subparsers to `cli_parser`.

    Subparsers parameters are divided in three categories:

    1) Common Analysis classes Parameters
        Common to all generated CLIs, for example:
            * topology, trajectory, time frame

    2) Mandatory Parameters
        mandatory parameters are defined in the CLI as named parameters
        as per design

    3) Optional Parameters
        Named parameters in the Analysis class

    All CLI's parameters are named parameters.

    Parameters
    ----------
    cli_parser : argparse.sub_parser
        The main parser where the new parser will be added.

    interface_name : str
        Name of the interface name.

    parameters : dict
        Parameters needed to fill the argparse requirements for the
        CLI interface.

    Returns
    -------
    None
    """
    # creates the subparser
    analysis_class_parser = cli_parser.add_parser(
        interface_name,
        help=parameters["desc"],
        description=parameters["desc"] + "\n\n" + parameters["desc_long"],
        formatter_class=argparse.RawDescriptionHelpFormatter,
        )

    common_group = analysis_class_parser.add_argument_group(
        title="Common Analysis Parameters",
        )

    # Add run_analsis function as the default func parameter.
    # this is possible because the run_analsis function is equal to all
    # Analysis Classes
<<<<<<< HEAD
    # common_group.set_defaults(func=analyze_data)
    # common_group.set_defaults(analysis_callable=parameters["callable"])
=======
    common_group.set_defaults(func=run_analsis)
    common_group.set_defaults(analysis_callable=parameters["callable"])
>>>>>>> 3c45d8d6

    common_group.add_argument(
        "-s",
        dest="topology",
        type=str,
        default="topol.tpr",
        help="The topolgy file. "
        "The FORMATs {} are implemented in MDAnalysis."
        "".format(", ".join(mda._PARSERS.keys())),
        )

    common_group.add_argument(
        "-top",
        dest="topology_format",
        type=str,
        default=None,
        help="Override automatic topology type detection. "
        "See topology for implemented formats.")

    common_group.add_argument(
        "-atom_style",
        dest="atom_style",
        type=str,
        default=None,
        help="Manually set the atom_style information"
        "(currently only LAMMPS parser). E.g. atom_style='id type x y z'.")

    common_group.add_argument(
        "-f",
        dest="trajectories",
        type=str,
        default=None,
        nargs="+",
        help="A single or multiple trajectory files. "
        "The FORMATs {} are implemented in MDAnalysis."
        "".format(", ".join(mda._READERS.keys())),
        )

    common_group.add_argument(
        "-traj",
        dest="trajectory_format",
        type=str,
        default=None,
        help="Override automatic trajectory type detection. "
        "See trajectory for implemented formats.")

    common_group.add_argument(
        "-b",
        dest="begin",
        type=str,
        default="0",
        help="frame or start time for evaluation. (default: %(default)s)"
        )

    common_group.add_argument(
        "-e",
        dest="end",
        type=str,
        default="-1",
        help="frame or end time for evaluation. (default: %(default)s)"
        )

    common_group.add_argument(
        "-dt",
        dest="dt",
        type=str,
        default="1",
        help="step or time step for evaluation. (default: %(default)s)"
        )

    common_group.add_argument(
        "-pre",
        dest="output_prefix",
        type=str,
        default="",
        help="Additional prefix for all output files. Files will be "
             " automatically named by the used module (default: %(default)s)"
        )

    common_group.add_argument(
        "-o",
        dest="output_directory",
        type=str,
        default=".",
        help="Directory in which the output files produced will be stored."
             "(default: %(default)s)"
        )

    common_group.add_argument(
        "-v",
        dest="verbose",
        help="Be loud and noisy",
        action="store_true"
        )

    pos_ = sorted(list(parameters["positional"].items()), key=lambda x: x[0])
    opt_ = sorted(list(parameters["optional"].items()), key=lambda x: x[0])

    parameters_to_parse = pos_ + opt_
    mandatory_parameters_group = analysis_class_parser.add_argument_group(
        title="Mandatory Parameters",
        description="Mandatory parameters of this Analysis",
        )
    groups = len(pos_) * [mandatory_parameters_group]

    # Only create parser if optional arguments exist
    if len(opt_) > 0:
        optional_parameters_group = analysis_class_parser.add_argument_group(
            title="Optional Parameters",
            description="Optional parameters specific of this Analysis",
            )
        groups += len(opt_) * [optional_parameters_group]

    for group, (name, args_dict) in zip(groups, parameters_to_parse):

        # prepares parameters before add_argument
        try:
            type_ = STR_TYPE_DICT[args_dict["type"]]
        except KeyError:
            type_ = str

        try:
            default = args_dict["default"]
        except KeyError:
            default = None

        name_par = "-" + name
        description = args_dict["desc"]
        if issubclass(type_, (list, tuple)):
            group.add_argument(
                name_par,
                dest=name,
                default=default,
                nargs="+",
                help="{} (default: %(default)s)".format(description)
                )
        elif issubclass(type_, dict):
            group.add_argument(
                name_par,
                dest=name,
                default=None,
                action=KwargsDict,
                help=description,
                )
        elif type_ is bool:
            group.add_argument(
                name_par,
                dest=name,
                action="store_false" if default else "store_true",
                default=default,
                help=description,
                )
        elif type_ is mda.AtomGroup:
            group.add_argument(
                name_par,
                dest=name,
                type=str,
                default=default,
                help=description + " Use a MDAnalysis selection string."
                )
        else:
            group.add_argument(
                name_par,
                dest=name,
                type=type_,
                default=default,
                help=f"{description} (default: %(default)s)"
                )
    return

def create_universe():
    pass

def setup_analysis_parameters():
    pass

# TODO: Split the kwargs into two
# dictionaries: one for the common_paramaters and one for the
# specific for each anaylsis.
# TODO: Also the script fails if many paramaters are not given like
# begin, end, topolog_format. However, these paramaters are optional
# so they should also be here.
def run_analsis(analysis_callable, **kwargs):
    """Perform main client logic.

    ``kwargs`` contains all paramaters necessary for the analysis_callable
    and the initlization of the MDAnalysis Universe.

    Parameters
    ----------
    analysis_callable : function
        Analysis class for which the analysis is performed.

    Returns
    -------
    ac : `MDAnalysis.analysis.base.AnalysisBase`
        AnalysisBase instance of the given ``analysis_callable`` after run.
    """
    verbose = kwargs.pop("verbose")
    kwargs.pop("func")

    if verbose:
        print("Loading trajectory...", end="")
        sys.stdout.flush()

    # Prepare kwargs for universe creation
    u_kwargs = {}
    atom_style = kwargs["atom_style"]
    if atom_style is not None:
        u_kwargs['atom_style'] = atom_style

    u = mda.Universe(kwargs.pop("topology"),
                     topology_format=kwargs.pop("topology_format"),
                     **u_kwargs)

    if kwargs["trajectories"] is not None:
        u.load_new(kwargs.pop("trajectories"),
                   format=kwargs.pop("trajectory_format"))
    if verbose:
        print("Done!\n")

    # Convert special types (i.e AtomGroups)
    # Ugly that we have to parse again... but currently I have no better idea :(
    params = parse_docs(analysis_callable)[2]  # Index [2] for paramaters
    for param_name, dictionary in params.items():
        if "AtomGroup" in dictionary['type']:
            sel = u.select_atoms(kwargs[param_name])
            if len(sel) > 0:
                kwargs[param_name] = sel
            else:
                raise ValueError(
                    "AtomGroup `-{}` with selection `{}` does not "
                    "contain any atoms".format(
                        param_name,
                        kwargs[param_name]
                        )
                    )
        elif "Universe" in dictionary['type']:
            kwargs[param_name] = u

    with warnings.catch_warnings():
        warnings.simplefilter('always')
        startframe = convert_str_time(kwargs.pop("begin"), u.trajectory.dt)  # noqa: E501
        stopframe = convert_str_time(kwargs.pop("end"), u.trajectory.dt)  # noqa: E501
        step = convert_str_time(kwargs.pop("dt"), u.trajectory.dt)

        # raises error if frame selection range is an empty selection
        if not list(range(u.trajectory.n_frames)[slice(startframe, stopframe, step)]):  # noqa: E501
            raise ValueError("Trajectory frame range {}:{}:{} is not valid for {} frames."  # noqa: E501
                             "".format(startframe, stopframe, step, u.trajectory.n_frames))  # noqa: E501

    # Collect paramaters not necessary for initilizing ac object.
    output_directory = kwargs.pop("output_directory")
    output_prefix = kwargs.pop("output_prefix")
    output_prefix += "_" if len(output_prefix) > 0 else ""

    ac = analysis_callable(**kwargs)
    ac.run(start=startframe,
           stop=stopframe,
           step=step,
           verbose=verbose)

    try:
        ac.save_results()

    except AttributeError:
        save_results(
            ac.results,
            os.path.join(
                output_directory,
                f"{output_prefix}{type(ac).__name__}"
                ),
            )
    return ac


def maincli(ap):
    """Execute main client interface."""
    if len(sys.argv) < 2:
        ap.error("A subcommand is required.")

    try:
        args = ap.parse_args()
        run_analsis(**vars(args))
    except Exception as e:
        sys.exit(Emphasise.error(f"Error: {e}"))


def setup_clients(title, members):
    """
    Set up ArgumentParser clients.

    Parameters
    ----------
    title : str
        title of the parser
    members : list
        list containing Analysis classes for setting up the parser

    Returns
    -------
    argparse.ArgumentParser instance
    """
    ap = argparse.ArgumentParser()
    ap.add_argument('--version',
                    action='version',
                    version="mdacli {}".format(__version__))

    cli_parser = ap.add_subparsers(title=title)

    analysis_interfaces = {
        member.__name__: parse_callable_signature(member)
        for member in members
        }

    # adds each Analysis class/function as a CLI under 'cli_parser'
    # to be writen
    for interface_name, parameters in analysis_interfaces.items():
        create_CLI(cli_parser, interface_name, parameters)

    return ap


def main():
    """Execute main CLI entry point."""
    members = find_AnalysisBase_members_ignore_warnings(_relevant_modules)

    if members is None:
        sys.exit("No analysis modules found.")

    title = "MDAnalysis Analysis CLI"
    ap = setup_clients(title=title, members=members)
    maincli(ap)<|MERGE_RESOLUTION|>--- conflicted
+++ resolved
@@ -106,13 +106,8 @@
     # Add run_analsis function as the default func parameter.
     # this is possible because the run_analsis function is equal to all
     # Analysis Classes
-<<<<<<< HEAD
     # common_group.set_defaults(func=analyze_data)
     # common_group.set_defaults(analysis_callable=parameters["callable"])
-=======
-    common_group.set_defaults(func=run_analsis)
-    common_group.set_defaults(analysis_callable=parameters["callable"])
->>>>>>> 3c45d8d6
 
     common_group.add_argument(
         "-s",
