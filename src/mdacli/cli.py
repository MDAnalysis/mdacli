#!/usr/bin/env python3
# -*- Mode: python; tab-width: 4; indent-tabs-mode:nil; coding:utf-8 -*-
#
# Copyright (c) 2021 Authors and contributors
#
# Released under the GNU Public Licence, v2 or any higher version
# SPDX-License-Identifier: GPL-2.0-or-later

"""
Main entry point for the MDAnalysis CLI interface.

This also demonstrates how other third party libraries could incorporate
this functionality.
"""
import argparse
import importlib
import inspect
<<<<<<< HEAD
import json
import os
import re
import sys
import warnings
import zipfile
from collections import defaultdict
=======
import sys
import warnings
>>>>>>> 78fa3f2f

import MDAnalysis as mda
import numpy as np
from MDAnalysis.analysis import __all__
from MDAnalysis.analysis.base import AnalysisBase, Results

from mdacli.colors import Emphasise
from mdacli.utils import convert_str_time, parse_callable_signature, parse_docs


# modules in MDAnalysis.analysis packages that are ignored by mdacli
# relevant modules used in this CLI factory
# hydro* are removed here because they have a different folder/file structure
# and need to be investigated separately
skip_mods = ('base', 'hydrogenbonds', 'hbonds')
relevant_modules = (_mod for _mod in __all__ if _mod not in skip_mods)

# global dictionary storing the parameters for all Analysis classes
analysis_interfaces = {}

# serves CLI factory
STR_TYPE_DICT = {
    "bool": bool,
    "str": str,
    "list": list,
    "tuple": tuple,
    "int": int,
    "float": float,
    "complex": complex,
    "NoneType": type(None),
    "AtomGroup": mda.AtomGroup,
    }


def _warning(message, *args, **kwargs):
    print(Emphasise.warning(f"Warning: {message}"))


warnings.showwarning = _warning


def create_CLI(cli_parser, interface_name, parameters):
    """
    Add subparsers to `cli_parser`.

    Subparsers parameters are divided in three categories:

    1) Common Analysis classes Parameters
        Common to all generated CLIs, for example:
            * topology, trajectory, time frame

    2) Mandatory Parameters
        mandatory parameters are defined in the CLI as named parameters
        as per design

    3) Optional Parameters
        Named parameters in the Analysis class

    All CLI's parameters are named parameters.

    Parameters
    ----------
    cli_parser : argparse.sub_parser
        The main parser where the new parser will be added.

    interface_name : str
        Name of the interface name.

    parameters : dict
        Parameters needed to fill the argparse requirements for the
        CLI interface.

    Returns
    -------
    None
    """
    # creates the subparser
    analysis_class_parser = cli_parser.add_parser(
        interface_name,
        help=parameters["desc"],
        description=parameters["desc"] + "\n\n" + parameters["desc_long"],
        formatter_class=argparse.RawDescriptionHelpFormatter,
        )

    common_group = analysis_class_parser.add_argument_group(
        title="Common Analysis Parameters",
        )

    # adds analyze_data function as the default func parameter.
    # this is possible because the analyze_data function is equal to all
    # Analysis Classes
    common_group.set_defaults(func=analyze_data)

    common_group.set_defaults(analysis_callable=parameters["callable"])

    common_group.add_argument(
        "-s",
        dest="topology",
        type=str,
        default="topol.tpr",
        help="The topolgy file. "
        "The FORMATs {} are implemented in MDAnalysis."
        "".format(", ".join(mda._PARSERS.keys())),
        )

    common_group.add_argument(
        "-f",
        dest="trajectories",
        type=str,
        default=None,
        nargs="+",
        help="A single or multiple trajectory files. "
        "The FORMATs {} are implemented in MDAnalysis."
        "".format(", ".join(mda._READERS.keys())),
        )

    common_group.add_argument(
        "-b",
        dest="begin",
        type=str,
        default="0",
        help="frame or start time for evaluation. (default: %(default)s)"
        )

    common_group.add_argument(
        "-e",
        dest="end",
        type=str,
        default="-1",
        help="frame or end time for evaluation. (default: %(default)s)"
        )

    common_group.add_argument(
        "-dt",
        dest="dt",
        type=str,
        default="1",
        help="step or time step for evaluation. (default: %(default)s)"
        )

    common_group.add_argument(
        "-pre",
        dest="output_prefix",
        type=str,
        default="",
        help="Additional prefix for all output files. Files will be "
             " automatically named by the used module (default: %(default)s)"
        )

    common_group.add_argument(
        "-o",
        dest="output_directory",
        type=str,
        default=".",
        help="Directory in which the output files produced will be stored."
             "(default: %(default)s)"
        )

    common_group.add_argument(
        "-v",
        dest="verbose",
        help="Be loud and noisy",
        action="store_true"
        )

    pos_ = sorted(list(parameters["positional"].items()), key=lambda x: x[0])
    opt_ = sorted(list(parameters["optional"].items()), key=lambda x: x[0])

    parameters_to_parse = pos_ + opt_
    mandatory_parameters_group = analysis_class_parser.add_argument_group(
        title="Mandatory Parameters",
        description="Mandatory parameters of this Analysis",
        )
    groups = len(pos_) * [mandatory_parameters_group]

    # Only create parser if optional arguments exist
    if len(opt_) > 0:
        optional_parameters_group = analysis_class_parser.add_argument_group(
            title="Optional Parameters",
            description="Optional parameters specific of this Analysis",
            )
        groups += len(opt_) * [optional_parameters_group]

    action_dict = {True: "store_false", False: "store_true"}
    for group, (name, args_dict) in zip(groups, parameters_to_parse):

        # prepares parameters before add_argument
        try:
            type_ = STR_TYPE_DICT[args_dict["type"]]
        except KeyError:
            type_ = str

        try:
            default = args_dict["default"]
        except KeyError:
            default = None

        name_par = "-" + name

        description = args_dict["desc"]

        if issubclass(type_, (list, tuple)):
            group.add_argument(
                name_par, dest=name, nargs="+", default=default,
                help="{} (default: %(default)s)".format(description)
                )

        elif type_ is bool:
            group.add_argument(
                name_par,
                dest=name,
                action=action_dict[default],
                default=default,
                help=description,
                )

        elif type_ is mda.AtomGroup:
            group.add_argument(
                name_par,
                dest=name,
                type=str,
                default=default,
                help=description + " Use a MDAnalysis selection string."
                )

        else:
            group.add_argument(
                name_par, dest=name, type=type_, default=default,
                help="{} (default: %(default)s)".format(description)
                )
    return


def stack_1d_arrays_list(list_1D, extra_list=None):
    """Stack a list of 1D numpy arrays of the same length vertically together.

    The result is a list containing 2D arrays where each array got the same
    number of rows.

    Parameters
    ----------
    list_1d : list
        list of 1 dimensional numpy arrays

    extra_list : list
        additional list of numpy arrays on which the
        operations are executed as for ``list_1d``

    Returns
    -------
    out_list : list
        list of stacked 2D numpy arrays organized by their length
    out_extra : list
        list of stacked 2D numpy applied applied to the same operations
        as out_list
    """
    # Sort for lengths
    lengths = np.array([len(a) for a in list_1D])
    sorted_idx = np.argsort(lengths)

    # Sort lists according to the lengths of the items
    list_1D_sorted = [list_1D[i] for i in sorted_idx]

    # Count the number of items for each length
    counts = np.unique(lengths, return_counts=True)[1]
    new_length_idx = np.hstack([[0], np.cumsum(counts)])

    out_lists = []
    # Concentanate lists of the same lenngth
    for i in range(0, len(new_length_idx) - 1):
        out_lists.append(np.vstack(list_1D_sorted[new_length_idx[i]:
                                                  new_length_idx[i + 1]]))

    if extra_list is not None:
        extra_list_sorted = [extra_list[i] for i in sorted_idx]
        out_extra = []
        for i in range(0, len(new_length_idx) - 1):
            out_extra.append(np.vstack(extra_list_sorted[new_length_idx[i]:
                                                         new_length_idx[i + 1]]
                                       ))

        return out_lists, out_extra
    else:
        return out_lists


def save_results(fprefix, results):
    """Save the attributes of a results instance to disk.

    1D, 2D and 3D numpy arrays are saved to csv files. All 1D arrays
    of the same lengths are veertically stacked. For 3D arrays
    a csv file is created for the dimension with the lowest number of
    indices. Higher dimensional arrays are ignored.

    Everything else is tried to saved inside a json file. Types which
    can not be saved into json are ignored.

    Parameters
    ----------
    fprefix : str
        prefix for all files saved
    results : `MDAnalysis.analysis.base.Results`
        A Results instance from which the stored data is taken.
    """
    list_1D = []
    list_1D_labels = []
    json_dict = {}

    for key, item in results.items():
        if isinstance(item, Results):
            # Run `save_results` recursively if
            # `item` is results instancee
            save_results(f"{fprefix}_{key}", item)
        elif isinstance(item, np.ndarray):
            # Remove extra dimensions
            item = np.squeeze(item)
            n_dims = len(item.shape)

            if n_dims == 1:
                list_1D.append(item)
                list_1D_labels.append(key)
            elif n_dims == 2:
                np.savetxt(fname=f"{fprefix}_{key}.csv",
                           X=item,
                           delimiter=',')
            elif n_dims == 3:
                min_dim = np.argmin(item)
                files_to_zip = []
                # Split array along the dimension with smallest number
                # of entries
                for i, arr in enumerate(np.split(item,
                                                 item.shape[min_dim],
                                                 axis=min_dim)):
                    files_to_zip.append(f"{key}_dim_{min_dim}_idx_{i}.csv")
                    np.savetxt(fname=files_to_zip[i],
                               X=np.squeeze(arr),
                               delimiter=',')

                # Compress all csv files into a single zip archive
                with zipfile.ZipFile(f'{key}.zip', 'w') as zipF:
                    for file in files_to_zip:
                        zipF.write(file, compress_type=zipfile.ZIP_DEFLATED)
                        os.remove(file)

            else:
                warnings.warn("Saving numpy arrays with more than "
                              "three dimensions is currently not supported.")
        elif (isinstance(item, (bool, int, float, list, tuple, dict))
              or item is None):
            # This can be encoded in a json file
            json_dict[key] = item

        else:
            warnings.warn(f"Saving {key} of type {type(item)}"
                          "is currently not supported.")

    # Stack 1D arrays and save teheem to csv
    if len(list_1D) > 0:
        out_lists, out_lables = stack_1d_arrays_list(list_1D, list_1D_labels)

        for out_list, out_label in zip(out_lists, out_lables):
            out_label = np.squeeze(out_label).tolist()

            # [3:] to align lables with entries
            np.savetxt(fname=f"{fprefix}_{'_'.join(out_label)}.csv",
                       X=out_list.T,
                       header=''.join([f"{i:>25}" for i in out_label])[3:]
                       )

    # Save everything which is left to a json file
    with open(f'{fprefix}.json', 'w') as f:
        json.dump(json_dict, f)


def analyze_data(
        # top and trajs need to be positional parameters in all CLIs
        # these can be added on the create_CLI level
        topology,
        trajectories,
        # analysis_callable paramter needs to be injected where from the
        # global dictionary using argparse.set_defaults()
        # https://docs.python.org/3/library/argparse.html#argparse.ArgumentParser.set_defaults
        analysis_callable=None,
        **analysis_kwargs,
        ):
    """Perform main client logic."""
    u = mda.Universe(topology, trajectories)

    # so, here we need to do some investigation, questions are: * do all
    # Analysis classes/functions have the same execution interface?  * we need
    # to discuss with Oliver maybe to ensure that the above point is true *
    # otherwise we would need to write a dedicated cli main function to each
    # Analysis class * however, we can accept a certain number of different
    # interfaces and we can handle the control flow with try/catch statements
    # until the correct interface is found. try/catch on polymorphism, yeah! :-D

    # Convert special types (i.e AtomGroups)
    # Ugly that we have to parse again... but currently I have no better idea :(
    params = parse_docs(analysis_callable)[2]  # Index [2] for paramaters
    for param_name, dictionary in params.items():
        if "AtomGroup" in dictionary['type']:
            sel = u.select_atoms(analysis_kwargs[param_name])
            if len(sel) > 0:
                analysis_kwargs[param_name] = sel
            else:
                raise ValueError(
                    "AtomGroup `-{}` with selection `{}` does not "
                    "contain any atoms".format(
                        param_name,
                        analysis_kwargs[param_name]
                        )
                    )
        elif "Universe" in dictionary['type']:
            analysis_kwargs[param_name] = u

    with warnings.catch_warnings():
        warnings.simplefilter('always')
        startframe = convert_str_time(analysis_kwargs.pop("begin"), u.trajectory.dt)  # noqa: E501
        stopframe = convert_str_time(analysis_kwargs.pop("end"), u.trajectory.dt)  # noqa: E501
        step = convert_str_time(analysis_kwargs.pop("dt"), u.trajectory.dt)

        # raises error if frame selection range is an empty selection
        if not list(range(u.trajectory.n_frames)[slice(startframe, stopframe, step)]):  # noqa: E501
            raise ValueError("Trajectory frame range {}:{}:{} is not valid for {} frames."  # noqa: E501
                             "".format(startframe, stopframe, step, u.trajectory.n_frames))  # noqa: E501

    # Collect paramaters not necessary for initilizing ac object.
    analysis_kwargs.pop("func")
    verbose = analysis_kwargs.pop("verbose")
    output_directory = analysis_kwargs.pop("output_directory")
    output_prefix = analysis_kwargs.pop("output_prefix")
    output_prefix += "_" if len(output_prefix) > 0 else ""

    ac = analysis_callable(**analysis_kwargs)
    ac.run(start=startframe,
           stop=stopframe,
           step=step,
           verbose=verbose)

    save_results(os.path.join(output_directory,
                              f"{output_prefix}{type(ac).__name__}"),
                 ac.results)


def maincli(ap):
    """Execute main client interface."""
    if len(sys.argv) < 2:
        ap.error("A subcommand is required.")

    try:
        args = ap.parse_args()
        analyze_data(**vars(args))
    except Exception as e:
        sys.exit(Emphasise.error(f"Error: {e}"))


def setup_clients():
    """
    Set up ArgumentParser clients.

    Returns
    -------
    argparse.ArgumentParser instance
    """
    ap = argparse.ArgumentParser()
    cli_parser = ap.add_subparsers(title="MDAnalysis Analysis CLI")

    # populates analysis_interfaces dictionary
    for module in relevant_modules:
        with warnings.catch_warnings():
            warnings.simplefilter('ignore')
            module = importlib.import_module('MDAnalysis.analysis.' + module)
        for _, member in inspect.getmembers(module):
            if inspect.isclass(member) and issubclass(member, AnalysisBase) \
               and member is not AnalysisBase:
                parse_callable_signature(member, analysis_interfaces)

    # adds each Analysis class/function as a CLI under 'cli_parser'
    # to be writen
    for interface_name, parameters in analysis_interfaces.items():
        create_CLI(cli_parser, interface_name, parameters)

    return ap


def main():
    """Execute main CLI entry point."""
    maincli(setup_clients())<|MERGE_RESOLUTION|>--- conflicted
+++ resolved
@@ -15,18 +15,11 @@
 import argparse
 import importlib
 import inspect
-<<<<<<< HEAD
 import json
 import os
-import re
 import sys
 import warnings
 import zipfile
-from collections import defaultdict
-=======
-import sys
-import warnings
->>>>>>> 78fa3f2f
 
 import MDAnalysis as mda
 import numpy as np
