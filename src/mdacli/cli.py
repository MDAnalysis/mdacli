#!/usr/bin/env python3
# -*- Mode: python; tab-width: 4; indent-tabs-mode:nil; coding:utf-8 -*-
#
# Copyright (c) 2021 Authors and contributors
#
# Released under the GNU Public Licence, v2 or any higher version
# SPDX-License-Identifier: GPL-2.0-or-later

"""
A command line interface (CLI) to the analysis modules of MDAnalysis.

The modules are all structured as part of a single mdacli wrapper, and invoked
with commands like `mdacli RMSD`. This command uses the class
:class:`MDAnalysis.analysis.rms.RMSD` for calculating the RMSD.
Documentation for each module can be found at the respective sections on the
`MDAnalysis Analysis Documentation`_, as well as
`mdacli command -h`.


.. _`MDAnalysis Documentation`:
   https://docs.mdanalysis.org/stable/documentation_pages/analysis_modules.html
"""
import argparse
import logging
import os
import sys
import traceback
import warnings

import MDAnalysis as mda
from MDAnalysis.analysis import __all__

from mdacli import __version__
from mdacli.colors import Emphasise
from mdacli.libcli import (
    KwargsDict,
    add_cli_universe,
    add_output_group,
    add_run_group,
    find_AnalysisBase_members_ignore_warnings,
    split_argparse_into_groups,
    )
from mdacli.logger import setup_logging
from mdacli.save import save_results
from mdacli.utils import convert_str_time, parse_callable_signature, parse_docs


logger = logging.getLogger(__name__)

# modules in MDAnalysis.analysis packages that are ignored by mdacli
# relevant modules used in this CLI factory
# hydro* are removed here because they have a different folder/file structure
# and need to be investigated separately
_skip_mods = ['base', 'hydrogenbonds', 'hbonds']

# skip modules that contain lists as parameters for AtomGroups since
# we can not parse them correctly so far.
_skip_mods += ['Contacts', 'Dihedral', 'PersistenceLength', 'InterRDF_s']

_relevant_modules = (mod for mod in __all__ if mod not in _skip_mods)

# serves CLI factory
STR_TYPE_DICT = {
    "bool": bool,
    "str": str,
    "list": list,
    "tuple": tuple,
    "dict": dict,
    "int": int,
    "float": float,
    "complex": complex,
    "NoneType": type(None),
    "AtomGroup": mda.AtomGroup,
    "Universe": mda.Universe,
    }


def _warning(message, *args, **kwargs):
    logger.warning(Emphasise.warning(message))


warnings.showwarning = _warning


def create_CLI(sub_parser, interface_name, parameters):
    """
    Add subparsers to `cli_parser`.

    Subparsers parameters are divided in the following categories:

    2. Analysis Run parameters
         time frame as begin, end, step and vebosity

    3. Saving Parameters
        output_prefix and output_directory

    4. Mandatory Parameters
        mandatory parameters are defined in the CLI as named parameters
        as per design

    5. Optional Parameters
        Named parameters in the Analysis class

    6. Reference Universe Parameters
        A reference Universe for selection commands. Only is created if
        AtomGroup arguments exist.

    All CLI's parameters are named parameters.

    Parameters
    ----------
    sub_parser : argparse.sub_parser
        A sub parser where the new parser will be added.

    interface_name : str
        Name of the interface name.

    parameters : dict
        Parameters needed to fill the argparse requirements for the
        CLI interface.

    Returns
    -------
    None
    """
    # creates the subparser
    analysis_class_parser = sub_parser.add_parser(
        interface_name,
        help=parameters["desc"],
        description=f"{parameters['desc']}\n\n{parameters['desc_long']}",
        formatter_class=argparse.RawDescriptionHelpFormatter,
        )

    # Add run_analsis function as the default func parameter.
    # this is possible because the run_analsis function is equal to all
    # Analysis Classes
    analysis_class_parser.set_defaults(
        analysis_callable=parameters["callable"])
    add_run_group(analysis_class_parser)

    # adds only if `save` method does not exist
    if not getattr(parameters['callable'], 'save', False):
        add_output_group(analysis_class_parser)

    # add positional and optional arguments
    pos_ = sorted(list(parameters["positional"].items()), key=lambda x: x[0])
    opt_ = sorted(list(parameters["optional"].items()), key=lambda x: x[0])

    parameters_to_parse = pos_ + opt_
    mandatory_parameters_group = analysis_class_parser.add_argument_group(
        title="Mandatory Parameters",
        description="Mandatory parameters of this Analysis",
        )
    groups = len(pos_) * [mandatory_parameters_group]

    # Only create parser if optional arguments exist
    if len(opt_) > 0:
        optional_parameters_group = analysis_class_parser.add_argument_group(
            title="Optional Parameters",
            description="Optional parameters specific of this Analysis",
            )
        groups += len(opt_) * [optional_parameters_group]

    for group, (name, args_dict) in zip(groups, parameters_to_parse):

        # prepares parameters before add_argument
        try:
            type_ = STR_TYPE_DICT[args_dict["type"]]
        except KeyError:
            type_ = str

        try:
            default = args_dict["default"]
        except KeyError:
            default = None

        name_par = "-" + name
        description = args_dict["desc"]
        if issubclass(type_, (list, tuple)):
            group.add_argument(
                name_par,
                dest=name,
                default=default,
                nargs="+",
                help="{} (default: %(default)s)".format(description)
                )
        elif issubclass(type_, dict):
            group.add_argument(
                name_par,
                dest=name,
                default=None,
                action=KwargsDict,
                help=description,
                )
        elif type_ is bool:
            group.add_argument(
                name_par,
                dest=name,
                action="store_false" if default else "store_true",
                default=default,
                help=description,
                )
        elif type_ is mda.AtomGroup:
            group.add_argument(
                name_par,
                dest=name,
                type=str,
                default=default,
                help=description + " Use a MDAnalysis selection string."
                )

            # Create one reference Universe argument for atom selection
            try:
                reference_universe_group
            except NameError:
                reference_universe_group = \
                    analysis_class_parser.add_argument_group(
                        title="Reference Universe Parameters",
                        description="Parameters specific for loading "
                                    "the reference topology and trajectory"
                                    " used for atom selection.")
                add_cli_universe(reference_universe_group)

        elif issubclass(type_, mda.Universe):
            add_cli_universe(group, name)
        else:
            group.add_argument(
                name_par,
                dest=name,
                type=type_,
                default=default,
                help=f"{description} (default: %(default)s)"
                )
    return


def create_universe(topology,
                    coordinates=None,
                    topology_format=None,
                    atom_style=None,
                    trajectory_format=None):
    """
    Initilize a MDAnalysis universe instance.

    Parameters
    ----------
    topology : str, stream, `~MDAnalysis.core.topology.Topology`, `np.ndarray`
        A CHARMM/XPLOR PSF topology file, PDB file or Gromacs GRO file; used to
        define the list of atoms. If the file includes bond information,
        partial charges, atom masses, ... then these data will be available to
        MDAnalysis. Alternatively, an existing
        :class:`MDAnalysis.core.topology.Topology` instance may be given,
        numpy coordinates, or None for an empty universe.
    coordinates : str, stream, list of str, list of stream
        Coordinates can be provided as files of
        a single frame (eg a PDB, CRD, or GRO file); a list of single
        frames; or a trajectory file (in CHARMM/NAMD/LAMMPS DCD, Gromacs
        XTC/TRR, or generic XYZ format). The coordinates must be
        ordered in the same way as the list of atoms in the topology.
        See :ref:`Supported coordinate formats` for what can be read
        as coordinates. Alternatively, streams can be given.
    topology_format : str, None
        Provide the file format of the topology file; ``None`` guesses it from
        the file extension. Can also pass a subclass of
        :class:`MDAnalysis.topology.base.TopologyReaderBase` to define a custom
        reader to be used on the topology file.
    trajectory_format : str or list or object
        provide the file format of the coordinate or trajectory file;
        ``None`` guesses it from the file extension. Note that this
        keyword has no effect if a list of file names is supplied because
        the "chained" reader has to guess the file format for each
        individual list member [``None``]. Can also pass a subclass of
        :class:`MDAnalysis.coordinates.base.ProtoReader` to define a custom
        reader to be used on the trajectory file.
    atom_style : str
        Customised LAMMPS `atom_style` information. Only works with
        `topology_format = data`

    Returns
    -------
    `MDAnalysis.Universe`
    """
    universe = mda.Universe(topology,
                            topology_format=topology_format,
                            atom_style=atom_style)

    if coordinates is not None:
        universe.load_new(coordinates, format=trajectory_format)

    return universe


def run_analsis(analysis_callable,
                mandatory_analysis_parameters,
                optional_analysis_parameters=None,
                reference_universe_parameters=None,
                run_parameters=None,
                output_parameters=None):
    """Perform main client logic.

    Parameters
    ----------
    analysis_callable : function
        Analysis class for which the analysis is performed.
    mandatory_analysis_parameters : dict
        Mandatory parameters for executing the analysis
    optional_analysis_parameters : dict
        Optional parameters for executing the analysis
    run_parameters : dict
        time frame parameters: start, stop, step, verbose
    output_parameters : dict
        output_prefix and output_directory

    Returns
    -------
    `MDAnalysis.analysis.base.AnalysisBase`
        AnalysisBase instance of the given ``analysis_callable`` after run.
    """
    if optional_analysis_parameters is None:
        optional_analysis_parameters = {}

    if run_parameters is None:
        run_parameters = {}

    if output_parameters is None:
        output_parameters = {}

    verbose = run_parameters.pop("verbose", False)

    if reference_universe_parameters is not None:
        reference_universe = create_universe(**reference_universe_parameters)
    else:
        reference_universe = None

    # Initilize analysis callable
    universe = convert_analysis_parameters(analysis_callable,
                                           mandatory_analysis_parameters,
                                           reference_universe)

    convert_analysis_parameters(analysis_callable,
                                optional_analysis_parameters,
                                reference_universe)

    if universe is None:
        universe = reference_universe

    ac = analysis_callable(**mandatory_analysis_parameters,
                           **optional_analysis_parameters)

    # Run the analysis
    for key, value in run_parameters.items():
        run_parameters[key] = convert_str_time(value, universe.trajectory.dt)

    ac.run(verbose=verbose, **run_parameters)

    # Save results
    try:
        ac.save_results()

    except AttributeError:
        directory = output_parameters.get("output_directory", "")
        fname = output_parameters.get("output_prefix", "")
        fname = f"{fname}_{analysis_callable.__name__}" if fname \
            else analysis_callable.__name__
        save_results(ac.results, os.path.join(directory, fname))

    return ac


def convert_analysis_parameters(analysis_callable,
                                analysis_parameters,
                                reference_universe=None):
    """
    Convert parameters from the command line suitable for anlysis.

    Special types (i.e AtomGroups, Universes) are converted from the command
    line strings into the correct format. Parameters are changed inplace.
    Note that only keys are converted and no new key are added if
    present in the doc of the `analysis_callable` but not
    in the `analysis_parameters` dict.

    The following types are converted:

    * AtomGroup: Select atoms based on ``universe.select_atoms``
    * Universe: Created from parameters.

    Parameters
    ----------
    analysis_callable : function
        Analysis class for which the analysis should be performed.
    analysis_parameters : dict
        parameters to be processed
    reference_universe : `MDAnalysis.Universe`
        Universe from which the AtomGroup selection are done.

    Returns
    -------
    universe : Universe
        The universe created from the anaylysis parameters or None
        of no ine is created

    Raises
    ------
    ValueError
        If an Atomgroup does not contain any atoms
    """
    params = parse_docs(analysis_callable)[2]
    universe = None

    # If a Universe is part of the parameters several extra arguments with
    # non matching names were created. We seperate them by their connecting
    # character.
    analysis_parameters_keys = [p.split("_")[-1] for p
                                in analysis_parameters.keys()]

    for param_name, dictionary in params.items():
        if param_name in analysis_parameters_keys:
            if "AtomGroup" in dictionary['type']:
                sel = reference_universe.select_atoms(
                    analysis_parameters[param_name])
                if sel:
                    analysis_parameters[param_name] = sel
                else:
                    raise ValueError(f"AtomGroup `-{param_name}`"
                                     f" with selection"
                                     f" `{analysis_parameters[param_name]}`"
                                     f" does not contain any atoms")
            elif "Universe" in dictionary['type']:

                # All Universe parameters
                universe_parameters = {"topology": None,
                                       "coordinates": None,
                                       "topology_format": None,
                                       "atom_style": None,
                                       "trajectory_format": None}

                for k in universe_parameters.keys():
                    universe_parameters[k] = analysis_parameters.pop(
                        f"{k}_{param_name}")

                universe = create_universe(**universe_parameters)
                analysis_parameters[param_name] = universe

    return universe


def setup_clients(ap, title, members):
    """
    Set up analysis clients for an ArgumentParser instance.

    Parameters
    ----------
    ap : `argparse.ArgumentParser`
        Argument parser instance
    title : str
        title of the parser
    members : list
        list containing Analysis classes for setting up the parser
    """
    cli_subparser = ap.add_subparsers(title=title)

    analysis_interfaces = {
        member.__name__: parse_callable_signature(member)
        for member in members
        }

    # adds each Analysis class/function as a CLI under 'cli_subparser'
    # to be writen
    for interface_name, parameters in analysis_interfaces.items():
        create_CLI(cli_subparser, interface_name, parameters)


def init_base_argparse(name, version):
    """Create a basic `ArgumentParser`.

    The parser has options for printing the version, running in debug mode
    and with a logfile. Note that the funtion only adds the options to
    the parser but not the logic for actually running in debug mode nor
    how to store the log file.

    Parameters
    ----------

    name : str
        Name of the cli program

    version : str
        Version of the cli program

    Returns
    -------
    `ArgumentParser`
    """
    ap = argparse.ArgumentParser()

    ap.add_argument(
        '--version',
        action='version',
        version=f"{name} {version}",
        )

    ap.add_argument(
        '--debug',
        action='store_true',
        help="Run with debug options.",
        )

    ap.add_argument('--logfile',
                    dest='logfile',
                    action='store',
                    help='Logfile (optional)')
    return ap


def _exit_if_a_is_b(obj1, obj2, msg):
    """Exit if `obj1` and `obj2` are the same."""
    if obj1 is obj2:
        sys.exit(msg)


def main():
    """Execute main CLI entry point."""
    modules = find_AnalysisBase_members_ignore_warnings(_relevant_modules)
    _exit_if_a_is_b(modules, None, "No analysis modules founds.")

    ap = init_base_argparse(name="mdacli", version=__version__)

<<<<<<< HEAD
    ap = argparse.ArgumentParser(
        description=__doc__,
        formatter_class=argparse.RawDescriptionHelpFormatter)
    ap.add_argument('--version',
                    action='version',
                    version="mdacli {}".format(__version__))
    ap.add_argument('--debug',
                    action='store_true',
                    help="Run with debug options.")
=======
    if len(sys.argv) < 2:
        ap.error("A subcommand is required.")
>>>>>>> a4bc707e

    # There is to much useless code execution done here:
    # 1. We do not have to setup all possible clients all the time.
    #    i.e. for `mdacli RMSD` only the RMSD client should be build.
    # 2. for something like `mdacli -h` We do not have to build every
    #   sub parser in complete detail.
    setup_clients(ap, title="MDAnalysis Analysis Clients", members=modules)

    args = ap.parse_args()

    if args.debug:
        args.verbose = True
    else:
        # Ignore all warnings if not in debug mode
        warnings.filterwarnings("ignore")

    with setup_logging(logger, logfile=args.logfile, debug=args.debug):
        # Execute the main client interface.
        try:
            analysis_callable = args.analysis_callable

            # Get the correct ArgumentParser instance from all subparsers
            # `[0]` selects the first subparser where our analysises live in.
            _key = analysis_callable.__name__
            ap_sup = ap._subparsers._group_actions[0].choices[_key]
            arg_grouped_dict = split_argparse_into_groups(ap_sup, args)

            # Some parameters may not exist
            arg_grouped_dict.setdefault("Optional Parameters", {})
            arg_grouped_dict.setdefault("Reference Universe Parameters", None)

            run_analsis(analysis_callable,
                        arg_grouped_dict["Mandatory Parameters"],
                        arg_grouped_dict["Optional Parameters"],
                        arg_grouped_dict["Reference Universe Parameters"],
                        arg_grouped_dict["Analysis Run Parameters"],
                        arg_grouped_dict["Output Parameters"])
        except Exception as e:
            if args.debug:
                traceback.print_exc()
            else:
                sys.exit(Emphasise.error(f"Error: {e}"))<|MERGE_RESOLUTION|>--- conflicted
+++ resolved
@@ -470,7 +470,7 @@
         create_CLI(cli_subparser, interface_name, parameters)
 
 
-def init_base_argparse(name, version):
+def init_base_argparse(name, version, description):
     """Create a basic `ArgumentParser`.
 
     The parser has options for printing the version, running in debug mode
@@ -487,11 +487,16 @@
     version : str
         Version of the cli program
 
+    description : str
+        Description of the cli program
+
     Returns
     -------
     `ArgumentParser`
     """
-    ap = argparse.ArgumentParser()
+    ap = argparse.ArgumentParser(
+        description=description,
+        formatter_class=argparse.RawDescriptionHelpFormatter)
 
     ap.add_argument(
         '--version',
@@ -523,22 +528,12 @@
     modules = find_AnalysisBase_members_ignore_warnings(_relevant_modules)
     _exit_if_a_is_b(modules, None, "No analysis modules founds.")
 
-    ap = init_base_argparse(name="mdacli", version=__version__)
-
-<<<<<<< HEAD
-    ap = argparse.ArgumentParser(
-        description=__doc__,
-        formatter_class=argparse.RawDescriptionHelpFormatter)
-    ap.add_argument('--version',
-                    action='version',
-                    version="mdacli {}".format(__version__))
-    ap.add_argument('--debug',
-                    action='store_true',
-                    help="Run with debug options.")
-=======
+    ap = init_base_argparse(name="mdacli", 
+                            version=__version__,
+                            description=__doc__)
+
     if len(sys.argv) < 2:
         ap.error("A subcommand is required.")
->>>>>>> a4bc707e
 
     # There is to much useless code execution done here:
     # 1. We do not have to setup all possible clients all the time.
