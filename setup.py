--- conflicted
+++ resolved
@@ -85,13 +85,8 @@
         'MDAnalysis>=2.0.0',
         ],
     entry_points={
-<<<<<<< HEAD
-        'console_scripts': ['mda = mdacli.cli:main', ]
-=======
         'console_scripts': [
             'mda= mdacli.__main__:main',
             ]
-        #
->>>>>>> 62c4d7c3
         },
     )